--- conflicted
+++ resolved
@@ -1,9 +1,5 @@
-<<<<<<< HEAD
 # <img src="https://raw.githubusercontent.com/euroargodev/virtualfleet/master/docs/img/repo_picture.png" alt="VirtualFleet logo" width="400"/>
 
-=======
-# Argo Virtual Fleet Simulator : 
->>>>>>> 125c9fc2
 This repository hosts a python library to perform and analyse numerical simulation of virtual Argo floats.
 
 The numerical simulator backend is [oceanparcels](http://oceanparcels.org/), the version used here is : 2.1.4
@@ -40,7 +36,6 @@
   
 ![GS_100floats_1y](https://user-images.githubusercontent.com/17851004/76072419-38277880-5f98-11ea-85c7-d7c87a121b27.png)
 
-
 ### Example 3
 10 floats advected for 1 year, dt= 5 minutes  
 Using Daily Mediterranean MFS - EAS4 of CMCC, at 1/24 degree.  
