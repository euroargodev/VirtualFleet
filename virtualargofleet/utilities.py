--- conflicted
+++ resolved
@@ -414,41 +414,6 @@
             mission[key] = self._params_dict[key].value
         return mission
 
-<<<<<<< HEAD
-    def to_json(self, file_name: str=None):
-        """Return or save json dump of configuration
-
-        If no file name is provided, just return the configuration as a json structure
-
-        Parameters
-        ----------
-        file_name: str, default:None, optional
-            Name of the json file to write configuration to.
-
-        Returns
-        -------
-        Nothing or json string
-        """
-        data = {}
-        for p in self._params_dict.keys():
-            data = {**data, **self._params_dict[p].to_json()}
-        js = {}
-        js['name'] = self.name
-        js['version'] = "1.0"
-        js['created'] = pd.to_datetime('now', utc=True).strftime('%Y%m%d%H%M%S')
-        js['data'] = data
-        if file_name is not None:
-            with open(file_name, "w") as f:
-                json.dump(js, f, indent=4)
-        else:
-            return js
-
-    # def from_netcdf(self):
-    #     """Should be able to read from file a float configuration"""
-    #     pass
-
-=======
->>>>>>> 7b3b360c
     @property
     def tech(self):
         """Float configuration as a dictionary using Argo technical keys"""
