"""
Kernels are inspired from: https://nbviewer.org/github/OceanParcels/parcels/blob/master/parcels/examples/tutorial_Argofloats.ipynb
"""
import numpy as np
from parcels import JITParticle, Variable, StatusCode
import logging
import math


log = logging.getLogger("virtualfleet.parcels")


class ArgoParticle(JITParticle):
    """ Default class to represent an Argo float

    :class:`ArgoParticle` inherits from :class:`parcels.particle.JITParticle`.

    A :class:`.VirtualFleet` will create and work with a :class:`parcels.particleset.particlesetsoa.ParticleSetSOA`
    of this class.

    Returns
    -------
    :class:`parcels.particle.JITParticle`
    """
    cycle_phase = Variable('cycle_phase', dtype=np.int32, initial=0, to_write=True)
    """Cycle phase (init_descend = 0, drift = 1, profile_descend = 2, profile_ascend = 3, transmit = 4)"""

    cycle_number = Variable('cycle_number', dtype=np.int32, initial=1, to_write=True)  # 1-based
    """Cycle number (starts at 1)"""

    cycle_age = Variable('cycle_age', dtype=np.float32, initial=0., to_write=True)
    """Elapsed time since the beginning of the current cycle"""

    drift_age = Variable('drift_age', dtype=np.float32, initial=0., to_write=False)
    """Elapsed time since the beginning of the drifting phase"""

    in_water = Variable('in_water', dtype=np.float32, initial=1., to_write=False)
    """Boolean indicating if the virtual float is in land (0) or water (1), used to detect grounding, based on fieldset.mask"""    
    # mission parameters, in this particle class, they remain unchanged

    parking_depth = Variable('parking_depth', dtype=np.int32, initial=1000, to_write=False)
    """Float mission parameter parking depth in m"""

    profile_depth = Variable('profile_depth', dtype=np.int32, initial=2000, to_write=False)
    """Float mission parameter profile depth in m"""

    vertical_speed = Variable('vertical_speed', dtype=np.float32, initial=0.09, to_write=False)
    """Float mission parameter vertical speed in m/s"""

    cycle_duration = Variable('cycle_duration', dtype=np.int32, initial=240, to_write=False)
    """Float mission parameter cycle duration in hours"""

    life_expectancy = Variable('life_expectancy', dtype=np.int32, initial=200, to_write=False)
    """Float mission parameter life expectancy in cycle"""

    # Kernel specifics parameters:
    free_surface_drift = Variable('free_surface_drift', dtype=np.int8, initial=9999, to_write=False)
    """Integer indicating when the virtual float will start to free drift at the surface"""


def ArgoFloatKernel(particle, fieldset, time):
    """Default kernel to simulate an Argo float

    It only takes (particle, fieldset, time) as arguments.

    Virtual float missions parameters are passed as Variables to the particles.

    This function will be compiled at run time.

    Parameters
    ----------
    particle: :class:`ArgoParticle`
        An instance of virtual Argo float. 
        This instance must also have the following attributes:
        ``parking_depth``, ``profile_depth``, ``vertical_speed``, ``cycle_duration``, ``life_expectancy``
    fieldset: :class:`parcels.fieldset.FieldSet`
        A FieldSet class instance that holds hydrodynamic data needed to transport virtual floats.
        This instance must also have the following attributes:
        - ``verbose_events``, ``mask``
    time
    """
    drift_depth = particle.parking_depth
    profile_depth = particle.profile_depth

    v_speed = particle.vertical_speed  # in m/s
    cycletime = particle.cycle_duration * 3600  # has to be in seconds

    particle.in_water = fieldset.mask[time, particle.depth, particle.lat, particle.lon]
    max_cycle_number = particle.life_expectancy

    ########################
    # GROUNDING MANAGEMENT #
    ########################
    # (This is not in a kernel because it involves change in cycle phase)
    if not particle.in_water:
        grounded = False
        # if we're in phase 0 or 1 :
        #-> rising 50 db and start drifting (phase 1)
        if particle.cycle_phase <= 1:
            if fieldset.verbose_events and particle.cycle_phase == 0:
                print(
                    "Grounding during descent to parking, rising up 50m and start drifting there.")
            elif fieldset.verbose_events and particle.cycle_phase == 1:
                print(
                    "Grounding during drift at parking, rising up 50m and continue drifting there.")
            particle_ddepth = - 50
            particle.cycle_phase = 1
            grounded = True

        # if we're in phase 2:
        #-> start profiling (phase 3)
        elif particle.cycle_phase == 2:
            if fieldset.verbose_events:
                print("Phase 2: Grounding during descent to profile, starting profile here")
            particle.cycle_phase = 3
            grounded = True
        else:
            pass

    #################
    # DRIFTING TIME #
    #################
    # Compute drifting time so that the cycletime is respected

    # We need to take into account the fact that the float may try to reach inaccessible depths:
    if drift_depth < fieldset.vf_bottom:
        effective_drift_depth = drift_depth
    else:
        effective_drift_depth = fieldset.vf_bottom
    if profile_depth < fieldset.vf_bottom:
        effective_profile_depth = profile_depth
    else:
        effective_profile_depth = fieldset.vf_bottom

    if grounded:
        if particle.cycle_phase <= 1:
            effective_drift_depth = particle.depth + particle_ddepth
        if particle.cycle_phase == 2:
            effective_profile_depth = particle.depth

    # Compute all transit times:
    transit = (effective_drift_depth - fieldset.vf_surface) / v_speed  # Time to descent to parking
    transit += (effective_profile_depth - effective_drift_depth) / v_speed  # Time to descent to profile depth
    transit += (effective_profile_depth - fieldset.vf_surface) / v_speed  # Time to ascent to surface

    # And then adjust drifting time to respect cycletime:
    drift_time = cycletime - transit - 15 * 60  # Remove 15 minutes for surface transmission
    drift_time = math.floor(drift_time / particle.dt) * particle.dt  # Should be a multiple of dt

    ##########################
    # CYCLE PHASE MANAGEMENT #
    ##########################
    if particle.cycle_phase == 0:
        # Phase 0: Sinking with v_speed until depth is driftdepth
        particle_ddepth += v_speed * particle.dt

        # if particle.depth + particle_ddepth >= drift_depth:
        #     print("End of Phase 0: Reached drift_depth")
        #     particle.cycle_phase = 1
        #     particle_ddepth = 0
        #     particle_ddepth = drift_depth - particle.depth  # Make sure we're going exactly at drift_depth
        #     print("Phase 1: Drifting at depth for drift_time seconds")

        # We have 2 ifs in order to make sure that the first sample with cycle_phase=1 is exactly at the drift depth
        if particle.depth == drift_depth:
            if fieldset.verbose_events == 1:
                print("End of Phase 0: Reached drift_depth")
            particle.cycle_phase = 1
            particle_ddepth = 0
            if fieldset.verbose_events == 1:
                print("Phase 1: Drifting at depth for drift_time seconds")
        if particle.depth + particle_ddepth > drift_depth:
            if fieldset.verbose_events == 1:
                print("Phase 0 warning: Overshoot drift_depth, re-adjust depth to target")
            particle_ddepth = drift_depth - particle.depth  # Make sure we're going exactly at drift_depth

    if particle.cycle_phase == 1:
        # Phase 1: Drifting at depth for drift_time seconds
        particle.drift_age += particle.dt

        if particle.drift_age >= drift_time:
            if fieldset.verbose_events == 1:
                print("End of Phase 1: Drifted drift_time seconds")
            particle.drift_age = 0  # reset drift_age for next cycle
            particle.cycle_phase = 2
            if fieldset.verbose_events == 1:
                print("Phase 2: Sinking further to profile_depth")

    if particle.cycle_phase == 2:
        # Phase 2: Sinking further to profile_depth
        particle_ddepth += v_speed * particle.dt

        if particle.depth + particle_ddepth >= profile_depth:
            particle_ddepth = profile_depth - particle.depth  # Make sure we're not going deeper than profile_depth

        if particle.depth >= profile_depth:
            if fieldset.verbose_events == 1:
                print("End of Phase 2: Reached profile_depth")
            particle.cycle_phase = 3
            if fieldset.verbose_events == 1:
                print("Phase 3: Rising with v_speed until at surface")

    if particle.cycle_phase == 3:
        # Phase 3: Rising with v_speed until at surface
        particle_ddepth -= v_speed * particle.dt

        if particle.depth + particle_ddepth <= fieldset.vf_surface:
            # Now that we reached the surface, we update the cycle phase
            # Note that the float depth is managed by the KeepInWater kernel
            if fieldset.verbose_events == 1:
                print("End of Phase 3: Reached surface")
            particle.depth = fieldset.vf_surface
            particle_ddepth = 0  # Reset change in depth
            particle.cycle_phase = 4
            if fieldset.verbose_events == 1:
                print("Phase 4: Transmitting at surface until cycletime is reached")

    if particle.cycle_phase == 4:
        # Phase 4: Transmitting at surface until cycletime is reached

        if particle.cycle_age >= cycletime:
            if fieldset.verbose_events == 1:
                print("End of cycle number %i" % particle.cycle_number)
            particle.cycle_phase = 0
            particle.cycle_age = 0
            particle.cycle_number += 1
            particle_ddepth += v_speed * particle.dt  # Start descent toward profile_depth
            if fieldset.verbose_events == 1:
                print("Phase 0: Sinking with v_speed until depth is drift_depth")

    ###################
    # Life expectancy #
    ###################
    if particle.cycle_number > max_cycle_number:  # Kill this float before moving on to a new cycle
        if fieldset.verbose_events:
            print("Field Warning : This float is killed because it exceeds its life expectancy")
        particle.delete()
    else:  # otherwise continue to cycle
        particle.cycle_age += particle.dt  # update cycle_age


class ArgoParticle_exp(ArgoParticle):
    """ Class used to represent an Argo float that can temporarily change its mission parameters

    This class extends :class:`ArgoParticle`.

    To be used by the :class:`ArgoFloatKernel_exp` kernel.

    Returns
    -------
    :class:`parcels.particle.JITParticle`
    """
    in_area = Variable('in_area', dtype=np.float32, initial=0., to_write=False)
    """Boolean indicating if the virtual float is in the experiment area (1) or not (0)"""


def ArgoFloatKernel_exp(particle, fieldset, time):
    """Argo float kernel to simulate an Argo float cycle with change of mission parameters in a specific geographical area

    Parameters
    ----------
    particle: :class:`ArgoParticle_exp`
        A virtual Argo float of 'local-change' type
    fieldset: :class:`parcels.fieldset.FieldSet`
        A FieldSet class instance that holds hydrodynamic data needed to transport virtual floats. This instance must
        also have the following attributes:

        - parking_depth, profile_depth, vertical_speed, cycle_duration, life_expectancy, mask
        - area_xmin, area_xmax, area_ymin, area_ymax, area_cycle_duration, area_parking_depth
    time
    """
    driftdepth = particle.parking_depth
    maxdepth = particle.profile_depth
    mindepth = 1  # not too close to the surface so that particle doesn't go above it
    v_speed = particle.vertical_speed  # in m/s
    cycletime = particle.cycle_duration * 3600  # has to be in seconds
    particle.in_water = fieldset.mask[time, particle.depth, particle.lat,
                                      particle.lon]
    max_cycle_number = particle.life_expectancy
    fieldset.verbose_events = False
    if fieldset.verbose_events == 1:
        fieldset.verbose_events = True

    # Adjust mission parameters if float to enter in the experiment area:
    xmin, xmax = particle.area_xmin, particle.area_xmax
    ymin, ymax = particle.area_ymin, particle.area_ymax
    if particle.lat >= ymin and particle.lat <= ymax and particle.lon >= xmin and particle.lon <= xmax:
        if not particle.in_area:
            # if fieldset.verbose_events:
            #     print("Field Warning : This float is entering the experiment area")
            particle.in_area = 1
        cycletime = particle.area_cycle_duration * 3600  # has to be in seconds
        driftdepth = particle.area_parking_depth
    else:
        particle.in_area = 0

    # Compute drifting time so that the cycletime is respected:
    # Time to descent to parking (mindepth to driftdepth at v_speed)
    transit = (driftdepth - mindepth) / v_speed
    # Time to descent to profile depth (driftdepth to maxdepth at v_speed)
    transit += (maxdepth - driftdepth) / v_speed
    # Time to ascent (maxdepth to mindepth at v_speed)
    transit += (maxdepth - mindepth) / v_speed
    drift_time = cycletime - transit - 15*60  # Remove 15 minutes for surface transmission
    drift_time = math.floor(drift_time / particle.dt) * particle.dt  # Should be a multiple of dt

    # Grounding management : Since parcels turns NaN to Zero within our domain, we have to manage
    # groundings in another way that the recovery of deleted particles (below)
    if not particle.in_water:
        # if we're in phase 0 or 1 :
        #-> rising 50 db and start drifting (phase 1)
        if particle.cycle_phase <= 1:
            # if fieldset.verbose_events:
            #     print("Grouding during descent to parking or during parking, rising up 50m and try drifting here.")
            particle.depth = particle.depth - 50
            particle.in_water = fieldset.mask[time, particle.depth, particle.lat,
                                      particle.lon]
            particle.cycle_phase = 1
        # if we're in phase 2:
        #-> start profiling (phase 3)
        elif particle.cycle_phase == 2:
            # if fieldset.verbose_events:
            #     print("Grounding during descent to profile, starting profile here")
            particle.cycle_phase = 3
        else:
            pass

    # CYCLE MANAGEMENT
    if particle.cycle_phase == 0:
        # Phase 0: Sinking with v_speed until depth is driftdepth
        particle.depth += v_speed * particle.dt
        particle.in_water = fieldset.mask[time, particle.depth, particle.lat,
                                      particle.lon]
        if particle.depth >= driftdepth:
            particle.cycle_phase = 1

    elif particle.cycle_phase == 1:
        # Phase 1: Drifting at depth for drift_time seconds
        particle.drift_age += particle.dt
        if particle.drift_age >= drift_time:
            particle.drift_age = 0  # reset drift_age for next cycle
            particle.cycle_phase = 2

    elif particle.cycle_phase == 2:
        # Phase 2: Sinking further to maxdepth
        particle.depth += v_speed * particle.dt
        particle.in_water = fieldset.mask[time, particle.depth, particle.lat,
                                      particle.lon]
        if particle.depth >= maxdepth:
            particle.cycle_phase = 3

    elif particle.cycle_phase == 3:
        # Phase 3: Rising with v_speed until at surface
        particle.depth -= v_speed * particle.dt
        particle.in_water = fieldset.mask[time, particle.depth, particle.lat,
                                      particle.lon]
        if particle.depth <= mindepth:
            particle.depth = mindepth
            particle.cycle_phase = 4

    elif particle.cycle_phase == 4:
        # Phase 4: Transmitting at surface until cycletime is reached
        if particle.cycle_age >= cycletime:
            # print("End of cycle number %i" % particle.cycle_number)
            particle.cycle_phase = 0
            particle.cycle_age = 0
            particle.cycle_number += 1

    # Life expectancy management:
    if particle.cycle_number > max_cycle_number:  # Kill this float before moving on to a new cycle
        # if fieldset.verbose_events:
        #     print("%i > %i" % (particle.cycle_number, max_cycle_number))
        #     print("Field Warning : This float is killed because it exceeds its life expectancy")
        particle.delete()
    else:  # otherwise continue to cycle
        particle.cycle_age += particle.dt  # update cycle_age


def ArgoFloatKernel_recovery(particle, fieldset, time):
    """
    To be chained after the standard ArgoFloatKernel
    """
    if particle.cycle_number >= particle.free_surface_drift:
        if fieldset.verbose_events:
            print("This float will start to free drift at the surface")

        particle_ddepth = 0  # Reset change in depth

        if particle.cycle_phase == 0:
            particle.cycle_phase = 5


def PeriodicBoundaryConditionKernel(particle, fieldset, time):
    """Define periodic Boundary Conditions."""
    if particle.lon < fieldset.halo_west:
        particle_dlon += fieldset.halo_east - fieldset.halo_west
    elif particle.lon > fieldset.halo_east:
        particle_dlon -= fieldset.halo_east - fieldset.halo_west
    if particle.lat < fieldset.halo_south:
        particle_dlat += fieldset.halo_north - fieldset.halo_south
    elif particle.lat > fieldset.halo_north:
        particle_dlast -= fieldset.halo_north - fieldset.halo_south


<<<<<<< HEAD
def KeepInDomain(particle, fieldset, time):
    # out of geographical area : here we can delete the particle
    if particle.state == StatusCode.ErrorOutOfBounds:
        if fieldset.verbose_events == 1:
            print("Field warning : Float out of the horizontal geographical domain --> deleted")
        particle.delete()


=======
>>>>>>> 7b3b360c
def KeepInWater(particle, fieldset, time):
    if particle.state == StatusCode.ErrorThroughSurface:
        # Make the float sticks to the surface level
        # Rq: change in cycle phase is managed by the FloatKernel
        if fieldset.verbose_events == 1:
            print("Field Warning : Float above surface, depth set to fieldset surface level")
        particle.depth = fieldset.vf_surface
        particle_ddepth = 0  # Reset change in depth
        particle.state = StatusCode.Success


# def KeepInColumn(particle, fieldset, time):
#     if particle.state == StatusCode.ErrorOutOfBounds:
#         # Make the float sticks to the bottom level
#         # Rq: change in cycle phase is managed by the FloatKernel
#         # Here, we don't let the float going deeper, and change in particle_ddepth are managed by FloatKernel
#         # depending on the cycle phase
#         if particle.depth <= fieldset.vf_bottom:            
#             if fieldset.verbose_events == 1:
#                 print(
#                     "Field warning : Float reached fieldset bottom ! Your fieldset is not deep enough compared to float drift or profiling depths.")
#             particle.depth = fieldset.vf_bottom
#             particle.state = StatusCode.Success
#         else :
#             # Go throught KeepInDomain
#             pass 

def KeepInDomain(particle, fieldset, time):
    # out of geographical area : here we can delete the particle
    if particle.state == StatusCode.ErrorOutOfBounds:
        if fieldset.verbose_events == 1:            
            print("Field warning : Float out of the horizontal geographical domain OR interpolation error --> deleted")
        particle.delete()<|MERGE_RESOLUTION|>--- conflicted
+++ resolved
@@ -402,17 +402,6 @@
         particle_dlast -= fieldset.halo_north - fieldset.halo_south
 
 
-<<<<<<< HEAD
-def KeepInDomain(particle, fieldset, time):
-    # out of geographical area : here we can delete the particle
-    if particle.state == StatusCode.ErrorOutOfBounds:
-        if fieldset.verbose_events == 1:
-            print("Field warning : Float out of the horizontal geographical domain --> deleted")
-        particle.delete()
-
-
-=======
->>>>>>> 7b3b360c
 def KeepInWater(particle, fieldset, time):
     if particle.state == StatusCode.ErrorThroughSurface:
         # Make the float sticks to the surface level
@@ -440,9 +429,10 @@
 #             # Go throught KeepInDomain
 #             pass 
 
+
 def KeepInDomain(particle, fieldset, time):
     # out of geographical area : here we can delete the particle
     if particle.state == StatusCode.ErrorOutOfBounds:
-        if fieldset.verbose_events == 1:            
-            print("Field warning : Float out of the horizontal geographical domain OR interpolation error --> deleted")
+        if fieldset.verbose_events == 1:
+            print("Field warning : Float out of the horizontal geographical domain --> deleted")
         particle.delete()